{
  "name": "@biomejs/monorepo",
  "version": "0.0.0",
  "private": true,
  "scripts": {
    "check:write": "cargo biome-cli-dev check --write --unsafe",
    "check": "cargo biome-cli-dev check",
    "ci": "cargo biome-cli-dev ci",
    "version": "changeset version && pnpm install --no-frozen-lockfile"
  },
  "keywords": [],
  "author": "Biome Developers and Contributors",
  "license": "MIT OR Apache-2.0",
<<<<<<< HEAD
  "packageManager": "pnpm@9.15.4",
  "devDependencies": {
    "@changesets/cli": "2.27.12"
  }
=======
  "packageManager": "pnpm@9.15.5"
>>>>>>> 7f6d37d1
}<|MERGE_RESOLUTION|>--- conflicted
+++ resolved
@@ -11,12 +11,8 @@
   "keywords": [],
   "author": "Biome Developers and Contributors",
   "license": "MIT OR Apache-2.0",
-<<<<<<< HEAD
-  "packageManager": "pnpm@9.15.4",
+  "packageManager": "pnpm@9.15.5",
   "devDependencies": {
     "@changesets/cli": "2.27.12"
   }
-=======
-  "packageManager": "pnpm@9.15.5"
->>>>>>> 7f6d37d1
 }